--- conflicted
+++ resolved
@@ -379,17 +379,6 @@
     ];
   };
 
-<<<<<<< HEAD
-    // Get node only (new query pattern)
-    if (
-      query.includes('MATCH (node:ContentNodeVersion {id: $versionId})') &&
-      query.includes('RETURN node') &&
-      !query.includes('OPTIONAL MATCH')
-    ) {
-      const versionId = params.versionId;
-      const version = testData.versions.find((v) => v.version.id === versionId);
-      if (!version) return [];
-=======
   const getVersionById = (params: VersionByIdParams): unknown[] => {
     const versionId = params.versionId;
     const version = testData.versions.find((v) => v.version.id === versionId);
@@ -404,7 +393,6 @@
       },
     ];
   };
->>>>>>> cd5f9b51
 
   const getChildrenWithParentName = (params: VersionByIdParams): unknown[] => {
     const versionId = params.versionId;
@@ -521,7 +509,7 @@
     const excludeVersionIds = params.excludeVersionIds || [];
 
     const results: { versionId: ContentNodeVersionId }[] = [];
-    
+
     for (const slot of slots) {
       // Find nodes with matching tags
       const nodesWithTags = testData.tags
@@ -557,31 +545,15 @@
         results.push({ versionId: versions[0].version.id });
       }
     }
-    
+
     return results;
   };
 
-<<<<<<< HEAD
-    // Get tags for a node
-    if (
-      query.includes(
-        'MATCH (n:ContentNode {id: $nodeId})-[:HAS_TAG]->(t:Tag)',
-      ) &&
-      query.includes('RETURN t.name as tagName')
-    ) {
-      const nodeId = params.nodeId;
-      return testData.tags
-        .filter((t) => t.nodeId === nodeId)
-        .map((t) => ({ tagName: t.tagName }))
-        .sort((a, b) => a.tagName.localeCompare(b.tagName)); // Sort alphabetically like the query
-    }
-=======
   // Helper to create query pattern matchers
   const queryContains =
     (...patterns: string[]) =>
     (query: string) =>
       patterns.every((pattern) => query.includes(pattern));
->>>>>>> cd5f9b51
 
   const queryContainsAny =
     (...patterns: string[]) =>
